--- conflicted
+++ resolved
@@ -1,8 +1,4 @@
 //! This module provides all required CRD definitions and additional helper methods.
-<<<<<<< HEAD
-pub mod commands;
-=======
->>>>>>> dd2a0079
 mod error;
 pub use commands::{Restart, Start, Stop};
 
