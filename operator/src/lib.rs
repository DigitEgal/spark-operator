#![feature(backtrace)]
mod cluster_state;
mod config;
mod error;

use crate::error::Error;

use kube::Api;
use tracing::{debug, error, info, trace};

use k8s_openapi::api::core::v1::{ConfigMap, Container, Pod, PodSpec, Volume};
use kube::api::{ListParams, Meta};
use serde_json::json;

use async_trait::async_trait;
use k8s_openapi::apimachinery::pkg::apis::meta::v1::Condition;
use stackable_operator::client::Client;
use stackable_operator::conditions::ConditionStatus;
use stackable_operator::controller::{Controller, ControllerStrategy, ReconciliationState};
use stackable_operator::error::OperatorResult;
use stackable_operator::reconcile::{
    ReconcileFunctionAction, ReconcileResult, ReconciliationContext,
};
use stackable_operator::{create_config_map, create_tolerations};
use stackable_operator::{finalizer, metadata, podutils};
use stackable_spark_crd::{
    SparkCluster, SparkClusterSpec, SparkClusterStatus, SparkNodeSelector, SparkNodeType,
    SparkVersion,
};
use std::collections::{BTreeMap, HashMap};
use std::future::Future;
use std::pin::Pin;
use std::str::FromStr;
use std::time::Duration;
use uuid::Uuid;

const FINALIZER_NAME: &str = "spark.stackable.tech/cleanup";

/// Pod label which holds the selector hash in the pods to identify which selector they belong to
const HASH_LABEL: &str = "spark.stackable.tech/hash";
/// Pod label which holds node role / type (master, worker, history-server) in the pods
const TYPE_LABEL: &str = "spark.stackable.tech/type";
/// Pod label which indicates the cluster version it was created for
const VERSION_LABEL: &str = "spark.stackable.tech/currentVersion";

type SparkReconcileResult = ReconcileResult<error::Error>;

struct SparkState {
    context: ReconciliationContext<SparkCluster>,
    spec: SparkClusterSpec,
    status: Option<SparkClusterStatus>,
    pod_information: Option<PodInformation>,
}

/// This will be filled in the beginning of the reconcile method.
/// Nodes are sorted according to their cluster role / node type and their corresponding selector hash.
/// The selector hash identifies a provided selector which shares properties for one or multiple pods.
/// In order to reconcile properly, we need the pods to identify themselves via a hash belonging to a certain selector.
/// This is currently the only way to match a pod to a certain selector and compare current vs desired state.
struct PodInformation {
    // hash for selector -> corresponding pod list
    pub master: HashMap<String, Vec<Pod>>,
    pub worker: HashMap<String, Vec<Pod>>,
    pub history_server: Option<HashMap<String, Vec<Pod>>>,
}

impl PodInformation {
    /// Count the pods according to their node type
    ///
    /// # Arguments
    ///
    /// * `node_type` - SparkNodeType (master/worker/history-server)
    ///
    pub fn get_pod_count(&self, node_type: SparkNodeType) -> usize {
        let mut num_pods = 0;
        match node_type {
            SparkNodeType::Master => num_pods = get_pods_for_node(&self.master).len(),
            SparkNodeType::Worker => num_pods = get_pods_for_node(&self.worker).len(),
            SparkNodeType::HistoryServer => {
                if self.history_server.is_some() {
                    num_pods = get_pods_for_node(self.history_server.as_ref().unwrap()).len()
                }
            }
        }
        num_pods
    }

    /// Get all pods according to their node type
    /// "None" will return every pod belonging to the cluster.
    ///
    /// # Arguments
    ///
    /// * `node_type` - Optional SparkNodeType (master/worker/history-server);
    ///
    pub fn get_all_pods(&self, node_type: Option<SparkNodeType>) -> Vec<Pod> {
        let mut pods: Vec<Pod> = vec![];

        match node_type {
            Some(node_type) => match node_type {
                SparkNodeType::Master => pods = get_pods_for_node(&self.master),
                SparkNodeType::Worker => pods = get_pods_for_node(&self.worker),
                SparkNodeType::HistoryServer => {
                    if self.history_server.is_some() {
                        pods = get_pods_for_node(self.history_server.as_ref().unwrap())
                    }
                }
            },
            None => {
                pods.append(&mut get_pods_for_node(&self.master));
                pods.append(&mut get_pods_for_node(&self.worker));
                if self.history_server.is_some() {
                    pods.append(&mut get_pods_for_node(
                        self.history_server.as_ref().unwrap(),
                    ))
                }
            }
        };

        pods
    }
}

/// Retrieve all pods from a hashed selector (like PodInformation: Master, Worker, HistoryServer)
///
/// # Arguments
///
/// * `hashed` - Map where the key is a selector hash and list of pods owned by that selector
///
fn get_pods_for_node(hashed: &HashMap<String, Vec<Pod>>) -> Vec<Pod> {
    let mut all_pods: Vec<Pod> = vec![];
    for pods in hashed.values() {
        all_pods.append(&mut pods.clone());
    }
    all_pods
}

impl SparkState {
    async fn set_upgrading_condition(
        &self,
        conditions: &[Condition],
        message: &str,
        reason: &str,
        status: ConditionStatus,
    ) -> OperatorResult<SparkCluster> {
        let resource = self
            .context
            .build_and_set_condition(
                Some(conditions),
                message.to_string(),
                reason.to_string(),
                status,
                "Upgrading".to_string(),
            )
            .await?;

        Ok(resource)
    }

    async fn set_current_version(
        &self,
        version: Option<&SparkVersion>,
    ) -> OperatorResult<SparkCluster> {
        let resource = self
            .context
            .client
            .merge_patch_status(
                &self.context.resource,
                &json!({ "currentVersion": version }),
            )
            .await?;

        Ok(resource)
    }

    async fn set_target_version(
        &self,
        version: Option<&SparkVersion>,
    ) -> OperatorResult<SparkCluster> {
        let resource = self
            .context
            .client
            .merge_patch_status(&self.context.resource, &json!({ "targetVersion": version }))
            .await?;

        Ok(resource)
    }

    /// Will initialize the status object if it's never been set.
    pub async fn init_status(&mut self) -> SparkReconcileResult {
        // We'll begin by setting an empty status here because later in this method we might
        // update its conditions. To avoid any issues we'll just create it once here.
        if self.status.is_none() {
            let status = SparkClusterStatus::default();
            self.context
                .client
                .merge_patch_status(&self.context.resource, &status)
                .await?;
            self.status = Some(status);
        }

        // This should always return either the existing one or the one we just created above.
        let status = self.status.take().unwrap_or_default();
        let spec_version = self.spec.version.clone();

        match (&status.current_version, &status.target_version) {
            (None, None) => {
                // No current_version and no target_version: Must be initial installation.
                // We'll set the Upgrading condition and the target_version to the version from spec.
                info!(
                    "Initial installation, now moving towards version [{}]",
                    spec_version
                );
                self.status = self
                    .set_upgrading_condition(
                        &status.conditions,
                        &format!("Initial installation to version [{:?}]", spec_version),
                        "InitialInstallation",
                        ConditionStatus::True,
                    )
                    .await?
                    .status;
                self.status = self.set_target_version(Some(&spec_version)).await?.status;
            }
            (None, Some(target_version)) => {
                // No current_version but a target_version means we're still doing the initial
                // installation. Will continue working towards that goal even if another version
                // was set in the meantime.
                debug!(
                    "Initial installation, still moving towards version [{}]",
                    target_version
                );
                if &spec_version != target_version {
                    info!("A new target version ([{}]) was requested while we still do the initial installation to [{}], finishing running upgrade first", spec_version, target_version)
                }
                // We do this here to update the observedGeneration if needed
                self.status = self
                    .set_upgrading_condition(
                        &status.conditions,
                        &format!("Initial installation to version [{:?}]", spec_version),
                        "InitialInstallation",
                        ConditionStatus::True,
                    )
                    .await?
                    .status;
            }
            (Some(current_version), None) => {
                // We are at a stable version but have no target_version set. This will be the normal state.
                // We'll check if there is a different version in spec and if it is will set it in target_version.
                // TODO: check valid up/downgrades
                let message;
                let reason;
                if current_version.is_upgrade(&spec_version)? {
                    message = format!(
                        "Upgrading from [{:?}] to [{:?}]",
                        current_version, &spec_version
                    );
                    reason = "Upgrading";
                    self.status = self.set_target_version(Some(&spec_version)).await?.status;
                } else if current_version.is_downgrade(&spec_version)? {
                    message = format!(
                        "Downgrading from [{:?}] to [{:?}]",
                        current_version, &spec_version
                    );
                    reason = "Downgrading";
                    self.status = self.set_target_version(Some(&spec_version)).await?.status;
                } else {
                    message = format!(
                        "No upgrade/downgrade required [{:?}] is still the current_version",
                        current_version
                    );
                    reason = "";
                }

                trace!("{}", message);

                self.status = self
                    .set_upgrading_condition(
                        &status.conditions,
                        &message,
                        &reason,
                        ConditionStatus::True,
                    )
                    .await?
                    .status;
            }
            (Some(current_version), Some(target_version)) => {
                // current_version and target_version are set means we're still in the process
                // of upgrading. We'll only do some logging and checks and will update
                // the condition so observedGeneration can be updated.
                debug!(
                    "Still changing version from [{}] to [{}]",
                    current_version, target_version
                );
                if &self.spec.version != target_version {
                    info!("A new target version was requested while we still upgrade from [{}] to [{}], finishing running upgrade/downgrade first", current_version, target_version)
                }
                let message = format!(
                    "Changing version from [{:?}] to [{:?}]",
                    current_version, target_version
                );

                self.status = self
                    .set_upgrading_condition(
                        &status.conditions,
                        &message,
                        "",
                        ConditionStatus::False,
                    )
                    .await?
                    .status;
            }
        }

        Ok(ReconcileFunctionAction::Continue)
    }

    /// Read all cluster specific pods. Check for valid labels such as HASH (required to match a certain selector) or TYPE (which indicates master/worker/history-server).
    /// Remove invalid pods which are lacking (or have outdated) required labels.
    /// Sort incoming valid pods into corresponding maps (hash -> Vec<Pod>) for later usage for each node type (master/worker/history-server).
    pub async fn read_existing_pod_information(&mut self) -> SparkReconcileResult {
        trace!(
            "Reading existing pod information for {}",
            self.context.log_name()
        );

        let mut existing_pods = self.context.list_pods().await?;
        trace!(
            "{}: Found [{}] pods",
            self.context.log_name(),
            existing_pods.len()
        );

        // in order to ensure pod hashes that differ from cluster to cluster
        // we need to hash the cluster name (metadata.name) as well
        let hashed_selectors = self.spec.get_hashed_selectors(&self.context.log_name());
        // for node information
        let mut master: HashMap<String, Vec<Pod>> = HashMap::new();
        let mut worker: HashMap<String, Vec<Pod>> = HashMap::new();
        let mut history_server: HashMap<String, Vec<Pod>> = HashMap::new();

        let status = self.status.as_ref().ok_or_else(|| error::Error::ReconcileError(
            "Spark cluster status missing, this is a programming error and should never happen. Please report in our issue tracker.".to_string(),
        ))?;

        while let Some(pod) = existing_pods.pop() {
            if let Some(labels) = pod.metadata.labels.clone() {
                // we require HASH and TYPE label to identify and sort the pods into the NodeInformation
                if let (Some(hash), Some(node_type), Some(version)) = (
                    labels.get(HASH_LABEL),
                    labels.get(TYPE_LABEL),
                    labels.get(VERSION_LABEL),
                ) {
                    let spark_node_type = match SparkNodeType::from_str(node_type) {
                        Ok(nt) => nt,
                        Err(_) => {
                            error!(
                                "Pod [{}] has an invalid type '{}' [{}], deleting it.",
                                Meta::name(&pod),
                                TYPE_LABEL,
                                node_type
                            );
                            self.context.client.delete(&pod).await?;
                            continue;
                        }
                    };

                    if let Some(hashed) = hashed_selectors.get(&spark_node_type) {
                        // valid hash found? -> do we have a matching selector hash?
                        if !hashed.contains_key(hash) {
                            error!(
                                "Pod [{}] has an outdated '{}' [{}], deleting it.",
                                Meta::name(&pod),
                                HASH_LABEL,
                                hash
                            );
                            self.context.client.delete(&pod).await?;
                            continue;
                        }
                    }

                    // check version:
                    // if there is a target version we are updating
                    // if pod version matches spec version
                    if let Some(target_version) = &status.target_version {
                        if &SparkVersion::from_str(version).unwrap() != target_version {
                            info!(
                                "Pod [{}] has an outdated '{}' [{}] - required is [{}], deleting it",
                                Meta::name(&pod),
                                VERSION_LABEL,
                                version,
                                target_version
                            );
                            self.context.client.delete(&pod).await?;
                            continue;
                        }
                    }

                    match spark_node_type {
                        SparkNodeType::Master => {
                            master.entry(hash.to_string()).or_default().push(pod)
                        }
                        SparkNodeType::Worker => {
                            worker.entry(hash.to_string()).or_default().push(pod)
                        }
                        SparkNodeType::HistoryServer => history_server
                            .entry(hash.to_string())
                            .or_default()
                            .push(pod),
                    };
                } else {
                    // some labels missing
                    error!("Pod [{}] is missing one or more required '{:?}' labels, this is illegal, deleting it.",
                         Meta::name(&pod), vec![HASH_LABEL, TYPE_LABEL]);
                    self.context.client.delete(&pod).await?;
                }
            } else {
                // all labels missing
                error!(
                    "Pod [{}] has no labels, this is illegal, deleting it.",
                    Meta::name(&pod),
                );
                self.context.client.delete(&pod).await?;
            }
        }

        self.pod_information = Some(PodInformation {
            master,
            worker,
            history_server: Some(history_server),
        });

        debug!(
            "Status[current/spec] - {} [{}/{}] | {} [{}/{}] | {} [{}/{}]",
            SparkNodeType::Master.as_str(),
            self.pod_information
                .as_ref()
                .unwrap()
                .get_pod_count(SparkNodeType::Master),
            self.spec.master.get_instances(),
            SparkNodeType::Worker.as_str(),
            self.pod_information
                .as_ref()
                .unwrap()
                .get_pod_count(SparkNodeType::Worker),
            self.spec.worker.get_instances(),
            SparkNodeType::HistoryServer.as_str(),
            self.pod_information
                .as_ref()
                .unwrap()
                .get_pod_count(SparkNodeType::HistoryServer),
            match self.spec.history_server.as_ref() {
                None => 0,
                Some(hs) => hs.get_instances(),
            }
        );

        Ok(ReconcileFunctionAction::Continue)
    }

    /// Checks if all pods that currently belong to the cluster are up and running.
    /// That means not "terminating" and "ready"
    /// We always make sure that all masters are running before any workers / history-servers
    async fn check_pods_up_and_running(&self) -> SparkReconcileResult {
        trace!("Reconciliation: Checking if all pods are up and running");

        if let Some(pod_info) = &self.pod_information {
            // master nodes have priority
            if !self.pods_up_and_running(pod_info.get_all_pods(Some(SparkNodeType::Master))) {
                return Ok(ReconcileFunctionAction::Requeue(Duration::from_secs(10)));
            }

            // worker / history-server are treated equally
            if !self.pods_up_and_running(pod_info.get_all_pods(Some(SparkNodeType::Worker)))
                || !self
                    .pods_up_and_running(pod_info.get_all_pods(Some(SparkNodeType::HistoryServer)))
            {
                return Ok(ReconcileFunctionAction::Requeue(Duration::from_secs(10)));
            }
        }

        Ok(ReconcileFunctionAction::Continue)
    }
    /// Returns true only if any pod status is neither "terminating" or anything other than "ready"
    ///
    /// # Arguments
    ///
    /// * `pods` - List of pods to check if terminating or up and running (ready)
    ///
    fn pods_up_and_running(&self, pods: Vec<Pod>) -> bool {
        // TODO: move to operator-rs; check discussion https://github.com/stackabletech/spark-operator/pull/17
        let mut terminated_pods = vec![];
        let mut started_pods = vec![];
        for pod in &pods {
            if finalizer::has_deletion_stamp(pod) {
                terminated_pods.push(Meta::name(pod));
            }

            if !podutils::is_pod_running_and_ready(pod) {
                started_pods.push(Meta::name(pod));
            }
        }

        // If pods are currently terminating, wait until they are done terminating.
        // (this could be for restarts or upgrades)
        if !terminated_pods.is_empty() {
            info!("Waiting for Pod(s) to be terminated: {:?}", terminated_pods);
            return false;
        }

        // At the moment we'll wait for all pods of a certain type (especially master),
        // to be available and ready before we might enact any changes to existing ones.
        if !started_pods.is_empty() {
            info!(
                "Waiting for Pod(s) to be running and ready: {:?}",
                started_pods
            );
            return false;
        }

        true
    }

    /// Process the cluster status version for upgrades/downgrades.
    pub async fn process_version(&mut self) -> SparkReconcileResult {
        // If we reach here it means all pods must be running on target_version.
        // We can now set current_version to target_version (if target_version was set) and
        // target_version to None
        if let Some(status) = &self.status.clone() {
            if let Some(target_version) = &status.target_version {
<<<<<<< HEAD
                // if we reach here, the initial cluster is already created
                if status.current_version.is_none() && target_version == &self.spec.version {
                    let new_status = &SparkClusterStatus {
                        current_version: Some(self.spec.version.clone()),
                        target_version: None,
                    };

                    self.context
                        .client
                        .merge_patch_status(&self.context.resource, &new_status)
                        .await?;

                    info!(
                        "Initial installation of {} with version [{}] finished!",
                        &self.context.log_name(),
                        &self.spec.version
                    );

                    return Ok(ReconcileFunctionAction::Done);
                }
            }

            if let Some(current_version) = &status.current_version {
                // id 2 -> update

                let master_urls = config::get_master_urls(
                    // TODO: adapt for https
                    &self.spec.master,
                    Some("http://".to_string()),
                    Some("/json".to_string()),
                    true,
                );
                let running_apps = cluster_state::get_running_applications(master_urls).await?;
                // TODO: graceful option set?
                if !running_apps.is_empty() {
                    error!(
                        "Graceful updates activated: Wait for spark jobs {:?} to finish.",
                        running_apps
                    );
                    return Ok(ReconcileFunctionAction::Requeue(Duration::from_secs(10)));
                }

                if current_version != &self.spec.version && status.target_version.is_none() {
                    let new_status = &SparkClusterStatus {
                        current_version: Some(current_version.clone()),
                        target_version: Some(self.spec.version.clone()),
                    };

                    self.context
                        .client
                        .merge_patch_status(&self.context.resource, &new_status)
                        .await?;

                    info!(
                        "Current version [{}] - required version [{}] -> start updating cluster...",
                        current_version, &self.spec.version
                    );

                    let pods = pod_info.get_all_pods(None);

                    for pod in pods {
                        info!("Deleting pod [{}] for cluster update", Meta::name(&pod));
                        self.context.client.delete(&pod).await?;
                    }

                    return Ok(ReconcileFunctionAction::Requeue(Duration::from_secs(10)));
                }

                if let Some(target_version) = &status.target_version {
                    // id 3 -> finished update
                    if current_version != target_version {
                        let new_status = &SparkClusterStatus {
                            current_version: Some(target_version.clone()),
                            target_version: None,
                        };

                        self.context
                            .client
                            .merge_patch_status(&self.context.resource, &new_status)
                            .await?;

                        info!(
                            "Version update from [{}] to [{}] finished. {} ready!",
                            current_version,
                            target_version,
                            &self.context.log_name(),
                        );
                        return Ok(ReconcileFunctionAction::Requeue(Duration::from_secs(10)));
                    }
=======
                info!(
                    "Finished upgrade/downgrade to [{}]. Cluster ready!",
                    &target_version
                );
>>>>>>> 3592e285

                self.status = self.set_target_version(None).await?.status;
                self.status = self
                    .set_current_version(Some(&target_version))
                    .await?
                    .status;
                self.status = self
                    .set_upgrading_condition(
                        &status.conditions,
                        &format!(
                            "No change required [{:?}] is still the current_version",
                            target_version
                        ),
                        "",
                        ConditionStatus::False,
                    )
                    .await?
                    .status;
            }
        }

        Ok(ReconcileFunctionAction::Continue)
    }

    /// Reconcile the cluster according to provided spec. Start with master nodes and continue to worker and history-server nodes.
    /// Create missing pods or delete excess pods to match the spec.
    ///
    /// # Arguments
    /// * `node_type` - SparkNodeType (master/worker/history-server)
    ///
    pub async fn reconcile_cluster(&self, node_type: &SparkNodeType) -> SparkReconcileResult {
        trace!("Starting {} reconciliation", node_type.as_str());

        match (node_type, &self.pod_information) {
            (SparkNodeType::Master, Some(pod_info)) => {
                self.reconcile_node(node_type, &pod_info.master).await
            }
            (SparkNodeType::Worker, Some(pod_info)) => {
                self.reconcile_node(node_type, &pod_info.worker).await
            }
            (
                SparkNodeType::HistoryServer,
                Some(PodInformation {
                    history_server: Some(history_server),
                    ..
                }),
            ) => self.reconcile_node(node_type, history_server).await,
            _ => Ok(ReconcileFunctionAction::Continue),
        }
    }

    /// Reconcile a SparkNode (master/worker/history-server)
    /// Create or delete pods if the instances do not match the specification
    /// We want to create all pods for each node (master/worker/history-server) immediately.
    /// If we created or deleted anything, we need a requeue to update the pod information for
    /// succeeding methods.
    ///
    /// # Arguments
    /// * `node_type` - SparkNodeType (master/worker/history-server)
    /// * `nodes` - Map where the key is a selector hash and list of pods owned by that selector
    ///
    async fn reconcile_node(
        &self,
        node_type: &SparkNodeType,
        nodes: &HashMap<String, Vec<Pod>>,
    ) -> SparkReconcileResult {
        if let Some(hashed_pods) = self
            .spec
            .get_hashed_selectors(&self.context.log_name())
            .get(node_type)
        {
            let mut applied_changes: bool = false;

            for (hash, selector) in hashed_pods {
                let spec_pod_count = selector.instances;
                let mut current_count: usize = 0;
                // delete pod when 1) hash found but current pod count > spec pod count
                // create pod when 1) no hash found or 2) hash found but current pod count < spec pod count
                if let Some(pods) = nodes.get(hash) {
                    current_count = pods.len();
                    while current_count > spec_pod_count {
                        let pod = pods.get(0).unwrap();
                        self.context.client.delete(pod).await?;
                        // TODO: delete configmaps?
                        debug!("Deleting {} pod '{}'", node_type.as_str(), Meta::name(pod));
                        current_count -= 1;
                        applied_changes = true;
                    }
                }

                while current_count < spec_pod_count {
                    let pod = self.create_pod(selector, node_type, hash).await?;
                    self.create_config_maps(node_type, selector, hash).await?;
                    info!("Creating {} pod '{}'", node_type.as_str(), Meta::name(&pod));
                    current_count += 1;
                    applied_changes = true;
                }
            }

            if applied_changes {
                return Ok(ReconcileFunctionAction::Requeue(Duration::from_secs(10)));
            }
        }

        Ok(ReconcileFunctionAction::Continue)
    }

    /// Build a pod and create it
    ///
    /// # Arguments
    /// * `selector` - SparkNodeSelector which contains specific pod information
    /// * `node_type` - SparkNodeType (master/worker/history-server)
    /// * `hash` - NodeSelector hash
    ///
    async fn create_pod(
        &self,
        selector: &SparkNodeSelector,
        node_type: &SparkNodeType,
        hash: &str,
    ) -> Result<Pod, Error> {
        let pod = self.build_pod(selector, hash, node_type)?;
        Ok(self.context.client.create(&pod).await?)
    }

    /// Build a pod using its selector and node_type
    ///
    /// # Arguments
    /// * `selector` - SparkNodeSelector which contains specific pod information
    /// * `node_type` - SparkNodeType (master/worker/history-server)
    /// * `hash` - NodeSelector hash
    ///
    fn build_pod(
        &self,
        selector: &SparkNodeSelector,
        hash: &str,
        node_type: &SparkNodeType,
    ) -> Result<Pod, Error> {
        let (containers, volumes) = self.build_containers(node_type, hash);

        Ok(Pod {
            metadata: metadata::build_metadata(
                self.create_pod_name(node_type, hash),
                Some(self.build_labels(node_type, hash)),
                &self.context.resource,
                true,
            )?,
            spec: Some(PodSpec {
                node_name: Some(selector.node_name.clone()),
                tolerations: Some(create_tolerations()),
                containers,
                volumes: Some(volumes),
                ..PodSpec::default()
            }),
            ..Pod::default()
        })
    }

    /// Build required pod containers
    ///
    /// # Arguments
    /// * `node_type` - SparkNodeType (master/worker/history-server)
    /// * `hash` - NodeSelector hash
    ///
    fn build_containers(
        &self,
        node_type: &SparkNodeType,
        hash: &str,
    ) -> (Vec<Container>, Vec<Volume>) {
        let image_name = format!("spark:{}", &self.spec.version);

        // adapt worker command with master url(s)
        let mut command = vec![node_type.get_command(&self.spec.version)];

        if let Some(adapted_command) = config::adapt_container_command(node_type, &self.spec.master)
        {
            command.push(adapted_command);
        }

        let containers = vec![Container {
            image: Some(image_name),
            name: "spark".to_string(),
            command: Some(command),
            volume_mounts: Some(config::create_volume_mounts(&self.spec.log_dir)),
            env: Some(config::create_required_startup_env()),
            ..Container::default()
        }];

        let cm_name = self.create_config_map_name(node_type, hash);
        let volumes = config::create_volumes(&cm_name);

        (containers, volumes)
    }

    /// Create required config maps for the cluster
    ///
    /// # Arguments
    /// * `node_type` - SparkNodeType (master/worker/history-server)
    /// * `hash` - NodeSelector hash
    ///
    async fn create_config_maps(
        &self,
        node_type: &SparkNodeType,
        selector: &SparkNodeSelector,
        hash: &str,
    ) -> Result<(), Error> {
        let config_properties = config::get_config_properties(&self.spec, selector);
        let env_vars = config::get_env_variables(selector);

        let conf = config::convert_map_to_string(&config_properties, " ");
        let env = config::convert_map_to_string(&env_vars, "=");

        let mut data = BTreeMap::new();
        data.insert("spark-defaults.conf".to_string(), conf);
        data.insert("spark-env.sh".to_string(), env);

        let cm_name = self.create_config_map_name(node_type, hash);
        let cm = create_config_map(&self.context.resource, &cm_name, data)?;
        self.context.client.apply_patch(&cm, &cm).await?;

        Ok(())
    }

    /// Provide required labels for pods
    ///
    /// # Arguments
    /// * `node_type` - SparkNodeType (master/worker/history-server)
    /// * `hash` - NodeSelector hash
    ///
    fn build_labels(&self, node_type: &SparkNodeType, hash: &str) -> BTreeMap<String, String> {
        let mut labels = BTreeMap::new();
        labels.insert(TYPE_LABEL.to_string(), node_type.to_string());
        labels.insert(HASH_LABEL.to_string(), hash.to_string());
        labels.insert(VERSION_LABEL.to_string(), self.spec.version.to_string());

        labels
    }

    /// All pod names follow a simple pattern: <spark_cluster_name>-<node_type>-<selector_hash>-<UUID>
    ///
    /// # Arguments
    /// * `node_type` - SparkNodeType (master/worker/history-server)
    /// * `hash` - NodeSelector hash
    ///
    fn create_pod_name(&self, node_type: &SparkNodeType, hash: &str) -> String {
        format!(
            "{}-{}-{}-{}",
            self.context.name(),
            node_type.as_str(),
            hash,
            Uuid::new_v4().as_fields().0.to_string(),
        )
    }

    /// All config map names follow a simple pattern: <name of SparkCluster object>-<NodeType name>-<SelectorHash>-cm
    /// That means multiple pods of one selector share one and the same config map
    ///
    /// # Arguments
    /// * `node_type` - SparkNodeType (master/worker/history-server)
    /// * `hash` - NodeSelector hash
    ///
    fn create_config_map_name(&self, node_type: &SparkNodeType, hash: &str) -> String {
        format!("{}-{}-{}-cm", self.context.name(), node_type.as_str(), hash)
    }
}

impl ReconciliationState for SparkState {
    type Error = error::Error;

    fn reconcile(
        &mut self,
    ) -> Pin<Box<dyn Future<Output = Result<ReconcileFunctionAction, Self::Error>> + Send + '_>>
    {
        Box::pin(async move {
            self.init_status()
                .await?
                .then(self.read_existing_pod_information())
                .await?
                .then(self.check_pods_up_and_running())
                .await?
                .then(self.reconcile_cluster(&SparkNodeType::Master))
                .await?
                .then(self.reconcile_cluster(&SparkNodeType::Worker))
                .await?
                .then(self.reconcile_cluster(&SparkNodeType::HistoryServer))
                .await?
                .then(self.process_version())
                .await
        })
    }
}

#[derive(Debug)]
struct SparkStrategy {}

impl SparkStrategy {
    pub fn new() -> SparkStrategy {
        SparkStrategy {}
    }
}

#[async_trait]
impl ControllerStrategy for SparkStrategy {
    type Item = SparkCluster;
    type State = SparkState;
    type Error = error::Error;

    fn finalizer_name(&self) -> String {
        FINALIZER_NAME.to_string()
    }

    async fn init_reconcile_state(
        &self,
        context: ReconciliationContext<Self::Item>,
    ) -> Result<Self::State, Error> {
        Ok(SparkState {
            spec: context.resource.spec.clone(),
            status: context.resource.status.clone(),
            context,
            pod_information: None,
        })
    }
}

/// This creates an instance of a [`Controller`] which waits for incoming events and reconciles them.
///
/// This is an async method and the returned future needs to be consumed to make progress.
pub async fn create_controller(client: Client) {
    let spark_api: Api<SparkCluster> = client.get_all_api();
    let pods_api: Api<Pod> = client.get_all_api();
    let config_maps_api: Api<ConfigMap> = client.get_all_api();

    let controller = Controller::new(spark_api)
        .owns(pods_api, ListParams::default())
        .owns(config_maps_api, ListParams::default());

    let strategy = SparkStrategy::new();

    controller.run(client, strategy).await;
}<|MERGE_RESOLUTION|>--- conflicted
+++ resolved
@@ -246,6 +246,28 @@
             (Some(current_version), None) => {
                 // We are at a stable version but have no target_version set. This will be the normal state.
                 // We'll check if there is a different version in spec and if it is will set it in target_version.
+
+                // graceful -> check if any jobs are currently running
+                let master_urls = config::get_master_urls(
+                    // TODO: adapt for https
+                    // TODO: remove hardcoded
+                    &self.spec.master,
+                    Some("http://".to_string()),
+                    Some("/json".to_string()),
+                    true,
+                );
+                let running_apps = cluster_state::get_running_applications(master_urls).await?;
+                // TODO: graceful option set?
+                if !running_apps.is_empty() {
+                    error!(
+                        "Graceful updates activated: Wait for spark jobs {:?} to finish.",
+                        running_apps
+                    );
+                    // TODO: Requeue or continue?
+                    // what if during a long running spark app workers fail -> we should continue with reconcile
+                    return Ok(ReconcileFunctionAction::Continue);
+                }
+
                 // TODO: check valid up/downgrades
                 let message;
                 let reason;
@@ -351,7 +373,7 @@
                     labels.get(VERSION_LABEL),
                 ) {
                     let spark_node_type = match SparkNodeType::from_str(node_type) {
-                        Ok(nt) => nt,
+                        Ok(node_type) => node_type,
                         Err(_) => {
                             error!(
                                 "Pod [{}] has an invalid type '{}' [{}], deleting it.",
@@ -527,102 +549,10 @@
         // target_version to None
         if let Some(status) = &self.status.clone() {
             if let Some(target_version) = &status.target_version {
-<<<<<<< HEAD
-                // if we reach here, the initial cluster is already created
-                if status.current_version.is_none() && target_version == &self.spec.version {
-                    let new_status = &SparkClusterStatus {
-                        current_version: Some(self.spec.version.clone()),
-                        target_version: None,
-                    };
-
-                    self.context
-                        .client
-                        .merge_patch_status(&self.context.resource, &new_status)
-                        .await?;
-
-                    info!(
-                        "Initial installation of {} with version [{}] finished!",
-                        &self.context.log_name(),
-                        &self.spec.version
-                    );
-
-                    return Ok(ReconcileFunctionAction::Done);
-                }
-            }
-
-            if let Some(current_version) = &status.current_version {
-                // id 2 -> update
-
-                let master_urls = config::get_master_urls(
-                    // TODO: adapt for https
-                    &self.spec.master,
-                    Some("http://".to_string()),
-                    Some("/json".to_string()),
-                    true,
-                );
-                let running_apps = cluster_state::get_running_applications(master_urls).await?;
-                // TODO: graceful option set?
-                if !running_apps.is_empty() {
-                    error!(
-                        "Graceful updates activated: Wait for spark jobs {:?} to finish.",
-                        running_apps
-                    );
-                    return Ok(ReconcileFunctionAction::Requeue(Duration::from_secs(10)));
-                }
-
-                if current_version != &self.spec.version && status.target_version.is_none() {
-                    let new_status = &SparkClusterStatus {
-                        current_version: Some(current_version.clone()),
-                        target_version: Some(self.spec.version.clone()),
-                    };
-
-                    self.context
-                        .client
-                        .merge_patch_status(&self.context.resource, &new_status)
-                        .await?;
-
-                    info!(
-                        "Current version [{}] - required version [{}] -> start updating cluster...",
-                        current_version, &self.spec.version
-                    );
-
-                    let pods = pod_info.get_all_pods(None);
-
-                    for pod in pods {
-                        info!("Deleting pod [{}] for cluster update", Meta::name(&pod));
-                        self.context.client.delete(&pod).await?;
-                    }
-
-                    return Ok(ReconcileFunctionAction::Requeue(Duration::from_secs(10)));
-                }
-
-                if let Some(target_version) = &status.target_version {
-                    // id 3 -> finished update
-                    if current_version != target_version {
-                        let new_status = &SparkClusterStatus {
-                            current_version: Some(target_version.clone()),
-                            target_version: None,
-                        };
-
-                        self.context
-                            .client
-                            .merge_patch_status(&self.context.resource, &new_status)
-                            .await?;
-
-                        info!(
-                            "Version update from [{}] to [{}] finished. {} ready!",
-                            current_version,
-                            target_version,
-                            &self.context.log_name(),
-                        );
-                        return Ok(ReconcileFunctionAction::Requeue(Duration::from_secs(10)));
-                    }
-=======
                 info!(
                     "Finished upgrade/downgrade to [{}]. Cluster ready!",
                     &target_version
                 );
->>>>>>> 3592e285
 
                 self.status = self.set_target_version(None).await?.status;
                 self.status = self
